/*
 * Show contents of all objects in a PDF file. Handy for debugging UniDoc programs
 *
 * Run as: go run pdf_all_objects.go input.pdf
 */

package main

import (
	"errors"
	"fmt"
	"os"

	pdfcore "github.com/unidoc/unidoc/pdf/core"
	pdf "github.com/unidoc/unidoc/pdf/model"
)

func main() {
	if len(os.Args) < 2 {
		fmt.Fprintln(os.Stderr, "Syntax: go run pdf_all_objects.go input.pdf")
		os.Exit(1)
	}

	// Enable debug-level logging.
	//unicommon.SetLogger(unicommon.NewConsoleLogger(unicommon.LogLevelDebug))

	inputPath := os.Args[1]

	fmt.Printf("Input file: %s\n", inputPath)
	err := inspectPdf(inputPath)
	if err != nil {
		fmt.Fprintf(os.Stderr, "Error: %v\n", err)
		os.Exit(1)
	}
}

func inspectPdf(inputPath string) error {
	f, err := os.Open(inputPath)
	if err != nil {
		return err
	}

	defer f.Close()

	pdfReader, err := pdf.NewPdfReader(f)
	if err != nil {
		return err
	}

	isEncrypted, err := pdfReader.IsEncrypted()
	if err != nil {
		return err
	}

	// Try decrypting with an empty one.
	if isEncrypted {
		auth, err := pdfReader.Decrypt([]byte(""))
		if err != nil {
			return err
		}

		if !auth {
			return errors.New("Unable to decrypt password protected file - need to specify pass to Decrypt")
		}
	}

	numPages, err := pdfReader.GetNumPages()
	if err != nil {
		return err
	}

	fmt.Printf("PDF Num Pages: %d\n", numPages)

	objNums := pdfReader.GetObjectNums()

	// Output.
	fmt.Printf("%d PDF objects:\n", len(objNums))
<<<<<<< HEAD
	for i, num := range objNums {
		obj, err := pdfReader.GetIndirectObjectByNumber(num)
=======
	for i, objNum := range objNums {
		obj, err := pdfReader.GetIndirectObjectByNumber(objNum)
>>>>>>> 47b02e0c
		if err != nil {
			return err
		}
		fmt.Println("=========================================================")
		fmt.Printf("%3d: %d 0 %T\n", i, num, obj)
		if stream, is := obj.(*pdfcore.PdfObjectStream); is {
			decoded, err := pdfcore.DecodeStream(stream)
			if err != nil {
				return err
			}
			fmt.Printf("Decoded:\n%s\n", decoded)
		} else if indObj, is := obj.(*pdfcore.PdfIndirectObject); is {
			fmt.Printf("%T\n", indObj.PdfObject)
			fmt.Printf("%s\n", indObj.PdfObject.String())
		}
	}

	return nil
}<|MERGE_RESOLUTION|>--- conflicted
+++ resolved
@@ -75,18 +75,13 @@
 
 	// Output.
 	fmt.Printf("%d PDF objects:\n", len(objNums))
-<<<<<<< HEAD
-	for i, num := range objNums {
-		obj, err := pdfReader.GetIndirectObjectByNumber(num)
-=======
 	for i, objNum := range objNums {
 		obj, err := pdfReader.GetIndirectObjectByNumber(objNum)
->>>>>>> 47b02e0c
 		if err != nil {
 			return err
 		}
 		fmt.Println("=========================================================")
-		fmt.Printf("%3d: %d 0 %T\n", i, num, obj)
+		fmt.Printf("%3d: %d 0 %T\n", i, objNum, obj)
 		if stream, is := obj.(*pdfcore.PdfObjectStream); is {
 			decoded, err := pdfcore.DecodeStream(stream)
 			if err != nil {
@@ -97,6 +92,7 @@
 			fmt.Printf("%T\n", indObj.PdfObject)
 			fmt.Printf("%s\n", indObj.PdfObject.String())
 		}
+
 	}
 
 	return nil
