--- conflicted
+++ resolved
@@ -96,11 +96,7 @@
 	for i := 0; i < numPages; i++ {
 		pageNum := i + 1
 
-<<<<<<< HEAD
-		page, err := pdfReader.GetPageAsPdfPage(pageNum)
-=======
 		page, err := pdfReader.GetPage(pageNum)
->>>>>>> 89a41ff3
 		if err != nil {
 			return err
 		}
@@ -120,11 +116,7 @@
 		(*bbox).Urx -= newWidth / 2
 		(*bbox).Ury -= newHeight / 2
 
-<<<<<<< HEAD
-		pageObj := page.GetPageAsIndirectObject()
-=======
 		page.MediaBox = bbox
->>>>>>> 89a41ff3
 
 		err = pdfWriter.AddPage(page)
 		if err != nil {
