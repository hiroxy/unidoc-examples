--- conflicted
+++ resolved
@@ -108,11 +108,7 @@
 		pageNum := i + 1
 
 		// Read the page.
-<<<<<<< HEAD
-		page, err := pdfReader.GetPageAsPdfPage(pageNum)
-=======
 		page, err := pdfReader.GetPage(pageNum)
->>>>>>> 89a41ff3
 		if err != nil {
 			return err
 		}
